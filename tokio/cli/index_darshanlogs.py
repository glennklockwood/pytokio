"""
Creates an SQLite database that summarizes the key metrics from a collection of
Darshan logs.  The database is constructed in a way that facilitates the
determination of how much I/O is performed to different file systems.

Schemata::

    CREATE TABLE summaries (
        log_id INTEGER,
        fs_id INTEGER,

        bytes_read INTEGER,
        bytes_written INTEGER,
        reads INTEGER,
        writes INTEGER,
        file_not_aligned INTEGER,
        consec_reads INTEGER
        consec_writes INTEGER,

        mmaps INTEGER,
        opens INTEGER,
        seeks INTEGER,
        stats INTEGER,
        fdsyncs INTEGER,
        fsyncs INTEGER,

        seq_reads INTEGER,
        seq_writes INTEGER,
        rw_switches INTEGER,

        f_close_start_timestamp REAL,
        f_close_end_timestamp REAL,
        f_open_start_timestamp REAL,
        f_open_end_timestamp REAL,

        f_read_start_timestamp REAL,
        f_read_end_timestamp REAL,

        f_write_start_timestamp REAL,
        f_write_end_timestamp REAL,

        FOREIGN KEY (fs_id) REFERENCES mounts (fs_id),
        FOREIGN KEY (log_id) REFERENCES headers (log_id),
        UNIQUE(log_id, fs_id)
    );

    CREATE TABLE mounts (
        fs_id INTEGER PRIMARY KEY,
        mountpt CHAR,
        fsname CHAR
    );

    CREATE TABLE headers (
        log_id INTEGER PRIMARY KEY,
        filename CHAR UNIQUE,
        end_time INTEGER,
        exe CHAR,
        exename CHAR,
        jobid CHAR,
        nprocs INTEGER,
        start_time INTEGER,
        uid INTEGER,
        username CHAR,
        log_version CHAR,
        walltime INTEGER
    );
"""

import os
import re
import time
import sqlite3
import operator
import functools
import subprocess
import argparse
import warnings
import multiprocessing
import tokio.connectors.darshan

INTEGER_COUNTERS = {
    'bytes_read': operator.add,
    'bytes_written': operator.add,
    'reads': operator.add,
    'writes': operator.add,
    'file_not_aligned': operator.add,
    'consec_reads': operator.add,
    'consec_writes': operator.add,
    'mmaps': operator.add,
    'opens': operator.add,
    'seeks': operator.add,
    'stats': operator.add,
    'fdsyncs': operator.add,
    'fsyncs': operator.add,
    'flushes': operator.add,
    'seq_reads': operator.add,
    'seq_writes': operator.add,
    'rw_switches': operator.add,
    'posix_files': operator.add,
    'stdio_files': operator.add,
}

REAL_COUNTERS = {
    'f_close_start_timestamp': min,
    'f_close_end_timestamp': max,
    'f_open_start_timestamp': min,
    'f_open_end_timestamp': max,
    'f_read_start_timestamp': min,
    'f_read_end_timestamp': max,
    'f_write_start_timestamp': min,
    'f_write_end_timestamp': max,
}

SUMMARY_COUNTERS = list(INTEGER_COUNTERS.keys()) + list(REAL_COUNTERS.keys())

HEADER_COUNTERS = [
    'end_time',
    'jobid',
    'nprocs',
    'start_time',
    'uid',
    'version',
    'walltime',
]

MOUNTS_TABLE = "mounts"
HEADERS_TABLE = "headers"
SUMMARIES_TABLE = "summaries"

VERBOSITY = 0
QUIET = False

# precompile regular expressions
MOUNT_TO_FSNAME = {}

def init_mount_to_fsname():
    """Initialize regexes to map mount points to file system names
    """
    global MOUNT_TO_FSNAME
    for rex_str, fsname in tokio.config.CONFIG.get('mount_to_fsname', {}).items():
        MOUNT_TO_FSNAME[re.compile(rex_str)] = fsname

def get_file_mount(filename, mount_list):
    """Return the mount point in which a file is located

    Args:
        filename (str): Fully equalified path to a file or directory
        mount_list (list of str): List of mount points

    Returns:
        tuple of (str, str) or None: The member of mount_list in which filename
            lives; first string is the mount point, and the second is the
            logical file system name.  Returns None if filename does not match
            any mounts
    """
    # always want the most specific mount path to match first
    sorted_mount_list = sorted(mount_list, key=len, reverse=True)

    for mount in sorted_mount_list:
        if filename.startswith(mount):
            logical = mount
            for mount_rex, fsname in MOUNT_TO_FSNAME.items():
                match = mount_rex.match(mount)
                if match:
                    logical = fsname
            return (mount, logical)
        if filename in ("<STDOUT>", "<STDERR>") and mount == "UNKNOWN":
            return mount, mount
        # filename should be a fully qualified path in darshan3 logs; if
        # if it is not, then the log has been anonymized _and_ this record
        # does not correspond to a file.  here we assume it is an
        # anonymized representation of <STDOUT> or <STDERR>
        elif os.sep not in filename:
            return "UNKNOWN", "UNKNOWN"
    return None

def summarize_by_fs(darshan_log, max_mb=0.0):
    """Generates summary scalar values for a Darshan log

    Uses the Darshan connector to generate per-file system summary metrics for
    a Darshan log.  The output is a dictionary of the form::

        {
            "headers": {
                "end_time": 1490000983,
                ...
                "walltime": 117
            },
            "mounts": {
                "/scratch2": "scratch2",
                "UNKNOWN": "UNKNOWN"
            },
            "summaries": {
                "/scratch2": {
                    "bytes_read": 0,
                    ...
                    "writes": 16402
                },
                "UNKNOWN": {
                    "bytes_read": 0,
                    ...
                    "writes": 74
                }
            }
        }

    Args:
        darshan_log (str): Path to a Darshan log file
        max_mb (float): For logs of size larger than this value, use the
            embedded (lite) darshan parser which uses minimal memory

    Returns:
        dict: Contains three keys (summaries, mounts, and headers) whose values
            are dicts of key-value pairs corresponding to scalar summary values
            from the POSIX module which are reduced over all files sharing a
            common mount point.
    """
    if 0.0 < max_mb <= (os.path.getsize(darshan_log) / 1048576.0):
#       errmsg = "Using lite parser for %s due to size (%d MiB)" % (darshan_log, (os.path.getsize(darshan_log) / 1024 / 1024))
#       warnings.warn(errmsg)
        return summarize_by_fs_lite(darshan_log)

    try:
        darshan_data = tokio.connectors.darshan.Darshan(darshan_log, silent_errors=True)
        if QUIET:
            with warnings.catch_warnings():
                warnings.simplefilter("ignore")
                darshan_data.darshan_parser_base()
        else:
            darshan_data.darshan_parser_base()
    except:
        if not QUIET:
            errmsg = "Unable to open or parse %s" % darshan_log
            warnings.warn(errmsg)
        return {}

    if not darshan_data:
        if not QUIET:
            errmsg = "Unable to open or parse %s" % darshan_log
            warnings.warn(errmsg)
        return {}

    module_records = {
        'posix': darshan_data.get('counters', {}).get('posix', {}),
        'stdio': darshan_data.get('counters', {}).get('stdio', {}),
    }
    if not module_records['posix'] and not module_records['stdio']:
        if not QUIET:
            errmsg = "No counters found in %s" % darshan_log
            warnings.warn(errmsg)
        return {}

    mount_list = list(darshan_data.get('mounts', {}).keys())
    if not mount_list:
        if not QUIET:
            errmsg = "No mount table found in %s" % darshan_log
            warnings.warn(errmsg)
        return {}

    # hack in UNKNOWN for the stdio module since it does not appear in the mount table
    mount_list += ["UNKNOWN"]

    # Populate the summaries data
    reduced_counters = {}
    for mount in mount_list:
        reduced_counters[mount] = {}
        for counter in INTEGER_COUNTERS:
            reduced_counters[mount][counter] = None
        for counter in REAL_COUNTERS:
            reduced_counters[mount][counter] = None
        # needed so the log filename can be referenced during updates to the summaries table
        reduced_counters[mount]['filename'] = os.path.basename(darshan_data.log_file)

    # Reduce each counter according to its mount point
    logical_mount_names = {}
    for module, log_counters in module_records.items():
        # record_file is the full path to a file that the application manipulated
        for record_file in log_counters:
            # skip file records resident on unknown file systems
            mount = get_file_mount(record_file, mount_list)
            if mount is None:
                continue
            mount, logical = mount
            logical_mount_names[mount] = logical

            # only iterate over values; keys are MPI ranks that we don't use
            for counters in log_counters[record_file].values():
                # Now loop over the counters in our schema and add them if
                # they exist in the Darshan log's compendium.
                for counter, reduction in INTEGER_COUNTERS.items():
                    logged_val = counters.get(counter.upper())
                    if logged_val is not None:
                        reduced_counters[mount][counter] = reduction(reduced_counters[mount][counter], logged_val) if reduced_counters[mount][counter] is not None else logged_val
                    elif (counter == 'posix_files' and module == 'posix') \
                    or (counter == 'stdio_files' and module == 'stdio'):
                        reduced_counters[mount][counter] = reduced_counters[mount][counter] + 1 if reduced_counters[mount][counter] is not None else 1
                    # else:
                        # if counter doesn't exist in Darshan log and isn't one
                        # of our special counters, skip it do nothing--don't
                        # attempt to reduce with an implicit zero value, as this
                        # can screw up reductions that use min/max!

                for counter, reduction in REAL_COUNTERS.items():
                    logged_val = counters.get(counter.upper())
                    if logged_val is not None:
                        reduced_counters[mount][counter] = reduction(reduced_counters[mount][counter], logged_val) if reduced_counters[mount][counter] is not None else logged_val

    # Populate the mounts data and remove all mount points that were not used
    mountpts = {}
    for key in list(reduced_counters.keys()):
        # check_val works only when all the keys are positive counters
        check_val = sum([reduced_counters[key][x] if reduced_counters[key][x] is not None else 0 for x in ('bytes_read', 'bytes_written', 'reads', 'writes', 'opens', 'stats')])
        if check_val == 0:
            reduced_counters.pop(key, None)
        else:
            mountpts[key] = logical_mount_names.get(key, key)

    # Populate the headers data
    header = {}
    counters = darshan_data.get('header')
    header['filename'] = os.path.basename(darshan_data.log_file)
    for counter in HEADER_COUNTERS:
        header[counter] = counters.get(counter)

    # some Darshan logs at NERSC have no exename for some reason
    header['exe'] = counters.get('exe')
    if header['exe']:
        header['exe'] = header['exe'][0]
        header['exename'] = os.path.basename(header['exe'])
    else:
        header['exe'] = None
        header['exename'] = None

    # username is resolved here so that it can be indexed without having to mess around
    header['username'] = darshan_data.filename_metadata.get('username')

    return {
        'summaries': reduced_counters,
        'headers': header,
        'mounts': mountpts
    }

def summarize_by_fs_lite(darshan_log):
    """Generates summary scalar values for a Darshan log

    Unlike the summarize_by_fs() function, this does not use the Darshan
    connector and instead walks through the file serially.  This works around
    memory and performance problems inherent in the Darshan connector for very
    large Darshan logs.

    Its output is a dictionary of the form::

        {
            "headers": {
                "end_time": 1490000983,
                ...
                "walltime": 117
            },
            "mounts": {
                "/scratch2": "scratch2",
                "UNKNOWN": "UNKNOWN"
            },
            "summaries": {
                "/scratch2": {
                    "bytes_read": 0,
                    ...
                    "writes": 16402
                },
                "UNKNOWN": {
                    "bytes_read": 0,
                    ...
                    "writes": 74
                }
            }
        }

    Args:
        darshan_log (str): Path to a Darshan log file

    Returns:
        dict: Contains three keys (summaries, mounts, and headers) whose values
            are dicts of key-value pairs corresponding to scalar summary values
            from the POSIX module which are reduced over all files sharing a
            common mount point.
    """
    if not os.path.isfile(darshan_log):
        if not QUIET:
            errmsg = "Unable to open %s" % darshan_log
            warnings.warn(errmsg)
        return {}

    # hack in UNKNOWN for the stdio module since it does not appear in the mount table
    mount_list = ["UNKNOWN"]

    logical_mount_names = {} # mapping of mountpoint : logical fs name
    header = {
        'filename': os.path.basename(darshan_log),
    }
    reduced_counters = {} # mounts->counters

    dparser = subprocess.Popen(['darshan-parser', '--base', darshan_log],
                               stdout=subprocess.PIPE)

    logvers = 3
    while True:
        line = dparser.stdout.readline().decode('utf-8')
        if not line:
            break

        # find header lines
        if line.startswith('# darshan log version:'):
            header['version'] = line.split(":", 1)[-1].strip()
            if header['version'].startswith('2'):
                logvers = 2
            continue
        elif line.startswith('# exe:'):
            header['exe'] = line.split(":", 1)[-1].strip().split()
            continue
        elif line.startswith('# uid:'):
            header['uid'] = int(line.split(":", 1)[-1].strip())
            continue
        elif line.startswith('# jobid:'):
            header['jobid'] = line.split(":", 1)[-1].strip()
            continue
        elif line.startswith('# start_time:'):
            header['start_time'] = int(line.split(":", 1)[-1])
            continue
        elif line.startswith('# end_time:'):
            header['end_time'] = int(line.split(":", 1)[-1])
            continue
        elif line.startswith('# nprocs:'):
            header['nprocs'] = int(line.split(":", 1)[-1])
            continue
        elif line.startswith('# run time:'):
            header['walltime'] = int(line.split(":", 1)[-1])
            continue

        # find mount table lines
        elif line.startswith('# mount entry:'):
            if logvers == 2:
                mountpt = line.split(':', 1)[-1].strip().split(None, 1)[-1].rsplit(None, 1)[0]
            else:
                mountpt = line.split(':', 1)[-1].strip().split(None, 1)[0]
            mount_list.append(mountpt)
            continue

        # find counter lines
        elif not line.startswith('#'):
            fields = line.split()
            if len(fields) < 7:
                continue

            value = None
            reducer = None

            # extract key and value; different field layout for darshan2 logs
            if logvers == 2:
                counter = fields[2].split('_', 1)[-1]
                counter = tokio.connectors.darshan.V2_TO_V3.get(counter, counter).lower()
                if counter in INTEGER_COUNTERS:
                    value = int(fields[3])
                    reducer = INTEGER_COUNTERS.get(counter)
                elif counter in REAL_COUNTERS:
                    value = float(fields[3])
                    reducer = REAL_COUNTERS.get(counter)
            else:
                # only consider POSIX and STDIO modules for v3
                if fields[0] not in ('POSIX', 'STDIO'):
                    continue
                counter = fields[3].split('_', 1)[-1].lower()
                if counter in INTEGER_COUNTERS:
                    value = int(fields[4])
                    reducer = INTEGER_COUNTERS.get(counter)
                elif counter in REAL_COUNTERS:
                    value = float(fields[4])
                    reducer = REAL_COUNTERS.get(counter)

            if value is None:
                continue

            mount = fields[-2]
            mount = get_file_mount(mount, mount_list)
            if mount is None:
                continue

            mount, logical = mount
            logical_mount_names[mount] = logical
            if mount not in reduced_counters:
                reduced_counters[mount] = {}

            if counter not in reduced_counters[mount]:
                reduced_counters[mount][counter] = value
            elif not reducer:
                reduced_counters[mount][counter] = value
            else:
                reduced_counters[mount][counter] = reducer(reduced_counters[mount][counter], value) if reduced_counters[mount][counter] is not None else value

            continue

    # if the file could be opened and read but contained no valid Darshan data,
    # it will have a valid header but no counters; bail
    if not reduced_counters:
        return {}

    # fix header entries
    header['exe'] = header['exe'][0]
    header['exename'] = os.path.basename(header['exe'])

    # username is resolved here so that it can be indexed without having to mess around
    filename_metadata = tokio.connectors.darshan.parse_filename_metadata(darshan_log)
    header['username'] = filename_metadata.get('username')

    # Populate the mounts data and remove all mount points that were not used
    mountpts = {}
    for key in list(reduced_counters.keys()):
        # check_val works only when all the keys are positive counters
        check_val = sum([reduced_counters[key].get(x, 0) for x in (
            'bytes_read', 'bytes_written', 'reads', 'writes', 'opens', 'stats')])
        if check_val == 0:
            reduced_counters.pop(key, None)
        else:
            mountpts[key] = logical_mount_names.get(key, key)

    # fill in counters that should exist but weren't encountered.  This happens
    # for counters that are not shared between POSIX and STDIO and is just here
    # to make the data structure from this parser identical to the full parser
    for counter in INTEGER_COUNTERS:
        for mount in reduced_counters:
            if counter not in reduced_counters[mount]:
                reduced_counters[mount][counter] = None
    for counter in REAL_COUNTERS:
        for mount in reduced_counters:
            if counter not in reduced_counters[mount]:
                reduced_counters[mount][counter] = None

    for mount in reduced_counters:
        # needed so the log filename can be referenced during updates to the summaries table
        reduced_counters[mount]['filename'] = os.path.basename(darshan_log)

    return {
        'summaries': reduced_counters,
        'headers': header,
        'mounts': mountpts
    }

def insert_summary(conn, summary):
    """Inserts the output of summarize_by_fs into database

    This inserts a single summary into a database.  This is useful if you do not
    want to wait until the entirety of the logs are parsed before beginning to
    insert them into the database.  Makes the most sense when the time to parse
    a log far exceeds the time to insert its records.

    Args:
        conn (sqlite3.Connection): Database connection into which record should
            be inserted
        summary (dict): Dictionary of the form returned by the summarize_by_fs()
            function
    """
    cursor = conn.cursor()

    # Update mounts table
    for mountpt, fsname in summary['mounts'].items():
        vprint("INSERT OR IGNORE INTO %s (mountpt, fsname) VALUES (?, ?)" % MOUNTS_TABLE, 4)
        vprint("Parameters: %s" % str((mountpt, fsname)), 4)
        cursor.execute("INSERT OR IGNORE INTO %s (mountpt, fsname) VALUES (?, ?)" % MOUNTS_TABLE, (mountpt, fsname))

    # Update headers table
    header_counters = ["filename", "exe", "username", "exename"] + HEADER_COUNTERS
    query = "INSERT INTO %s (" % HEADERS_TABLE
    query += ", ".join(header_counters)
    query += ") VALUES (" + ",".join(["?"] * len(header_counters))
    query += ")"
    vprint(query, 4)
    vprint("Parameters: %s" % str(tuple([summary['headers'][x] for x in header_counters])), 4)
    cursor.execute(query, tuple([summary['headers'][x] for x in header_counters])) # easier debugging

    # Update summaries table
    base_query = "INSERT INTO %s (" % SUMMARIES_TABLE
    base_query += "\n  log_id,\n  fs_id,\n  " + ",\n  ".join(SUMMARY_COUNTERS) + ") VALUES (\n"
    for mountpt, summary_datum in summary['summaries'].items():
        query = base_query + "  (SELECT log_id from headers where filename = '%s'),\n" % summary_datum['filename']
        query += "  (SELECT fs_id from mounts where mountpt = '%s'),\n  " % mountpt
        query += ", ".join(["?"] * len(SUMMARY_COUNTERS))
        query += ")"
        vprint(query, 4)
        vprint("Parameters: %s" % str(tuple([summary_datum.get(x) for x in SUMMARY_COUNTERS])), 4)
        cursor.execute(query, tuple([summary_datum.get(x) for x in SUMMARY_COUNTERS]))

    cursor.close()
    conn.commit()

def create_mount_table(conn):
    """Creates the mount table
    """
    cursor = conn.cursor()

    query = """CREATE TABLE IF NOT EXISTS %s (
        fs_id INTEGER PRIMARY KEY,
        mountpt CHAR UNIQUE,
        fsname CHAR
    )
    """ % MOUNTS_TABLE
    vprint(query, 3)
    cursor.execute(query)

    cursor.close()
    conn.commit()

def update_mount_table(conn, mount_points):
    """Adds new mount points to the mount table
    """
    cursor = conn.cursor()

    for mount_point in mount_points.items():
        vprint("INSERT OR IGNORE INTO %s (mountpt, fsname) VALUES (?, ?)" % MOUNTS_TABLE, 4)
        vprint("Parameters: %s" % str(mount_point), 4)

    cursor.executemany("INSERT OR IGNORE INTO %s (mountpt, fsname) VALUES (?, ?)" % MOUNTS_TABLE, [(x, mount_points[x]) for x in mount_points])

    cursor.close()
    conn.commit()

def create_headers_table(conn):
    """Creates the headers table
    """
    cursor = conn.cursor()
    query = """CREATE TABLE IF NOT EXISTS %s (
        log_id INTEGER PRIMARY KEY,
        filename CHAR UNIQUE,
        end_time INTEGER,
        exe CHAR,
        exename CHAR,
        jobid CHAR,
        nprocs INTEGER,
        start_time INTEGER,
        uid INTEGER,
        username CHAR,
        version CHAR,
        walltime INTEGER
    )
    """ % HEADERS_TABLE
    vprint(query, 3)
    cursor.execute(query)
    cursor.close()
    conn.commit()

def update_headers_table(conn, header_data):
    """Adds new header data to the headers table
    """
    cursor = conn.cursor()

    header_counters = ["filename", "exe", "username", "exename"] + HEADER_COUNTERS

    query = "INSERT INTO %s (" % HEADERS_TABLE
    query += ", ".join(header_counters)
    query += ") VALUES (" + ",".join(["?"] * len(header_counters))
    query += ")"

    for header_datum in header_data:
        vprint(query, 4)
        vprint("Parameters: %s" % str(tuple([header_datum[x] for x in header_counters])), 4)
#       cursor.execute(query, tuple([header_datum[x] for x in header_counters])) # easier debugging
    cursor.executemany(query, [tuple([header_datum[x] for x in header_counters]) for header_datum in header_data])

    cursor.close()
    conn.commit()

def create_summaries_table(conn):
    """Creates the summaries table
    """
    cursor = conn.cursor()
    query = """CREATE TABLE IF NOT EXISTS %s (
        log_id INTEGER,
        fs_id INTEGER,
    """ % SUMMARIES_TABLE

    query += " INTEGER,\n    ".join(INTEGER_COUNTERS.keys()) + " INTEGER, \n    "
    query += " REAL,\n    ".join(REAL_COUNTERS.keys()) + " REAL,\n    "

    query += """
        FOREIGN KEY (fs_id) REFERENCES mounts (fs_id),
        FOREIGN KEY (log_id) REFERENCES headers (log_id),
        UNIQUE(log_id, fs_id)
    )
    """
    vprint(query, 3)
    cursor.execute(query)
    cursor.close()
    conn.commit()

def update_summaries_table(conn, summary_data):
    """Adds new summary counters to the summaries table
    """
    cursor = conn.cursor()

    base_query = "INSERT INTO %s (" % SUMMARIES_TABLE
    base_query += "\n  log_id,\n  fs_id,\n  " + ",\n  ".join(SUMMARY_COUNTERS) + ") VALUES (\n"
    for per_fs_counters in summary_data:
        for mountpt, summary_datum in per_fs_counters.items():
            query = base_query + "  (SELECT log_id from headers where filename = '%s'),\n" % summary_datum['filename']
            query += "  (SELECT fs_id from mounts where mountpt = '%s'),\n  " % mountpt
            query += ", ".join(["?"] * len(SUMMARY_COUNTERS))
            query += ")"
            vprint(query, 4)
            vprint("Parameters: %s" % str(tuple([summary_datum.get(x) for x in SUMMARY_COUNTERS])), 4)
            cursor.execute(query, tuple([summary_datum.get(x) for x in SUMMARY_COUNTERS]))

    cursor.close()
    conn.commit()

def get_existing_logs(conn):
    """Returns list of log files already indexed in db

    Scans the summaries table for existing entries and returns the file names
    corresponding to those entries.  We don't worry about summary rows that
    don't correspond to existing header entries because the schema prevents
    this.  Similarly, each log's summaries are committed as a single transaction
    so we can assume that if a log file has _any_ rows represented in the
    summaries table, it has been fully processed and does not need to be
    updated.

    Args:
        conn (sqlite3.Connection): Connection to database containing existing
            logs

    Returns:
        list of str: Basenames of Darshan log files represnted in the database
    """
    cursor = conn.cursor()
    # test table existence first
    cursor.execute("SELECT name FROM sqlite_master WHERE type = 'table' AND (name = ? OR name = ?)",
                   (SUMMARIES_TABLE, HEADERS_TABLE))
    if len(cursor.fetchall()) < 2:
        return []

    # retrieve all existing logs
    cursor.execute("""SELECT DISTINCT h.filename FROM %s AS s
                      INNER JOIN %s AS h ON s.log_id = h.log_id""" % (SUMMARIES_TABLE, HEADERS_TABLE))

    results = cursor.fetchall()
    return [x[0] for x in results]

def process_log_list(conn, log_list):
    """Expand and filter the list of logs to process

    Takes log_list as input by user and returns a list of Darshan logs that
    should be added to the index database.  It does the following:

    1. Expands log_list from a single-element list pointing to a directory [of
       logs] into a list of log files
    2. Returns the subset of Darshan logs which do not already appear in the
       given database.

    Relies on the logic of get_existing_logs() to determine whether a log
    appears in a database or not.  If a database is somehow created where the
    summaries table is fully populated but the headers table is not, this will
    still return log files corresponding to the missing headers and
    potentially result in duplicate summaries entries that have no matching
    header.

    Args:
        conn (sqlite3.Connection): Database containing log data
        log_list (list of str): List of paths to Darshan logs or a single-element
            list to a directory

    Returns:
        list of str: Subset of log_list that contains only those Darshan logs
            that are not already represented in the database referenced by conn.
    """
    # Filter out logs that were already processed.  NOTE: get_existing_logs()
    # returns basename; exclude_list is path/basename
    exclude_list = get_existing_logs(conn)
    vprint("%d log files already found in database" % len(exclude_list), 1)

    # If only one argument is passed in but it's a directory, enumerate all the
    # files in that directory.  This is a compromise for cases where the CLI
    # length limit prevents all darshan logs from being passed via argv, but
    # prevents every CLI arg from having to be checked to determine if it's a
    # darshan log or directory
    num_excluded = 0
    new_log_list = []
    if len(log_list) == 1 and os.path.isdir(log_list[0]):
        for filename in os.listdir(log_list[0]):
            filename = os.path.join(log_list[0], filename)
            if os.path.isfile(filename) and os.path.basename(filename) not in exclude_list:
                new_log_list.append(filename)
            else:
                num_excluded += 1
    else:
        for filename in log_list:
            if os.path.basename(filename) not in exclude_list:
                new_log_list.append(filename)
            else:
                num_excluded += 1

    vprint("Adding %d new logs" % len(new_log_list), 1)
    vprint("Excluding %d existing logs" % num_excluded, 1)

    return new_log_list

def index_darshanlogs(log_list, output_file, threads=1, max_mb=0.0, bulk_insert=True):
    """Calculate the sum bytes read/written

    Given a list of input files, parse each as a Darshan log in parallel to
    create a list of scalar summary values correspond to each log and insert
    these into an SQLite database.

    Current implementation parses all logs and stores their index values in
    memory before beginning the database insert process.  This can be
    memory-intensive if processing many millions of logs at once but avoids
    thread contention on the SQLite database.

    Args:
        log_list (list of str): Paths to Darshan logs to be processed
        output_file (str): Path to a SQLite database file to populate
        threads (int): Number of subprocesses to spawn for Darshan log parsing
        max_mb (float): Skip logs of size larger than this value
        bulk_insert (bool): If False, have each thread update the database
            as soon as it has parsed a log

    Returns:
        dict: Reduced data along different reduction dimensions
    """

    conn = sqlite3.connect(output_file)

    init_mount_to_fsname()

    t_start = time.time()
    new_log_list = process_log_list(conn, log_list)
    vprint("Built log list in %.1f seconds" % (time.time() - t_start), 2)

    # Create tables and indices
    t_start = time.time()
    create_mount_table(conn)
    create_headers_table(conn)
    create_summaries_table(conn)
    vprint("Initialized tables in %.1f seconds" % (time.time() - t_start), 2)

    # Analyze the remaining logs in parallel
    t_start = time.time()
    log_records = []
    mount_points = {}
    # multiprocessing is super flaky (e.g., it deadlocks on macOS), so provide an escape hatch
    if threads > 1:
<<<<<<< HEAD
        for result in multiprocessing.Pool(threads).imap_unordered(functools.partial(summarize_by_fs, max_mb=max_mb), new_log_list):
            if result:
                log_records.append(result)
                mount_points.update(result['mounts'])
                if not bulk_insert:
                    insert_summary(conn, result)
    else:
        for result in [summarize_by_fs(x, max_mb=max_mb) for x in new_log_list]:
            if result:
                log_records.append(result)
                mount_points.update(result['mounts'])
                if not bulk_insert:
                    insert_summary(conn, result)
=======
        mpcontext = multiprocessing.get_context('forkserver')
        with mpcontext.Pool(processes=threads) as pool:
            results = pool.imap_unordered(functools.partial(summarize_by_fs, max_mb=max_mb), new_log_list)
    else:
        results = [summarize_by_fs(x, max_mb=max_mb) for x in new_log_list]

    for result in results:
        if result:
            log_records.append(result)
            mount_points.update(result['mounts'])
    vprint("Ingested %d logs in %.1f seconds" % (len(log_records), time.time() - t_start), 2)
>>>>>>> aaedda37

    vprint("Ingested %d logs in %.1f seconds" % (len(log_records), time.time() - t_start), 2)

    # Insert new data that was collected in parallel
    if bulk_insert:
        t_start = time.time()
        update_mount_table(conn, mount_points)
        vprint("Updated mounts table in %.1f seconds" % (time.time() - t_start), 2)
        t_start = time.time()
        update_headers_table(conn, [x['headers'] for x in log_records])
        vprint("Updated headers table in %.1f seconds" % (time.time() - t_start), 2)
        t_start = time.time()
        update_summaries_table(conn, [x['summaries'] for x in log_records])
        vprint("Updated summaries table in %.1f seconds" % (time.time() - t_start), 2)

    conn.close()
    vprint("Updated %s" % output_file, 1)

def vprint(string, level):
    """Print a message if verbosity is enabled

    Args:
        string (str): Message to print
        level (int): Minimum verbosity level required to print
    """

    if VERBOSITY >= level:
        print(string)

def main(argv=None):
    """Entry point for the CLI interface
    """
    global VERBOSITY
    global QUIET

    parser = argparse.ArgumentParser()
    parser.add_argument("darshanlogs", nargs="+", type=str, help="Darshan logs to process")
    parser.add_argument('-t', '--threads', default=1, type=int,
                        help="Number of concurrent processes (default: 1)")
    parser.add_argument('-o', '--output', type=str, default='darshanlogs.db', help="Name of output file (default: darshanlogs.db)")
    parser.add_argument('-m', '--max-mb', type=float, default=0.0, help="Maximum log file before switching to lite parser (default: 0.0 (disabled))")
    parser.add_argument('-v', '--verbose', action='count', default=0, help="Verbosity level (default: none)")
    parser.add_argument('-q', '--quiet', action='store_true', help="Suppress warnings for invalid Darshan logs")
    parser.add_argument('--no-bulk-insert', action='store_true', help="Insert each log record as soon as it is processed")
    args = parser.parse_args(argv)

    VERBOSITY = args.verbose
    QUIET = args.quiet

    index_darshanlogs(log_list=args.darshanlogs,
                      threads=args.threads,
                      max_mb=args.max_mb,
                      bulk_insert=not args.no_bulk_insert,
                      output_file=args.output)<|MERGE_RESOLUTION|>--- conflicted
+++ resolved
@@ -844,21 +844,6 @@
     mount_points = {}
     # multiprocessing is super flaky (e.g., it deadlocks on macOS), so provide an escape hatch
     if threads > 1:
-<<<<<<< HEAD
-        for result in multiprocessing.Pool(threads).imap_unordered(functools.partial(summarize_by_fs, max_mb=max_mb), new_log_list):
-            if result:
-                log_records.append(result)
-                mount_points.update(result['mounts'])
-                if not bulk_insert:
-                    insert_summary(conn, result)
-    else:
-        for result in [summarize_by_fs(x, max_mb=max_mb) for x in new_log_list]:
-            if result:
-                log_records.append(result)
-                mount_points.update(result['mounts'])
-                if not bulk_insert:
-                    insert_summary(conn, result)
-=======
         mpcontext = multiprocessing.get_context('forkserver')
         with mpcontext.Pool(processes=threads) as pool:
             results = pool.imap_unordered(functools.partial(summarize_by_fs, max_mb=max_mb), new_log_list)
@@ -869,9 +854,6 @@
         if result:
             log_records.append(result)
             mount_points.update(result['mounts'])
-    vprint("Ingested %d logs in %.1f seconds" % (len(log_records), time.time() - t_start), 2)
->>>>>>> aaedda37
-
     vprint("Ingested %d logs in %.1f seconds" % (len(log_records), time.time() - t_start), 2)
 
     # Insert new data that was collected in parallel
