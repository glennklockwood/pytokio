#!/usr/bin/env python
"""Connect to Slurm via Slurm CLI outputs.

This connector provides Python bindings to retrieve information made available
through the standard Slurm saccount and scontrol CLI commands.
"""

import sys
import json
import errno
import warnings
import datetime
import StringIO
import subprocess
import pandas
from tokio.connectors.common import SubprocessOutputDict

SACCT = 'sacct'
SCONTROL = 'scontrol'

def expand_nodelist(node_string):
    """Expand Slurm compact nodelist into a set of nodes.

    Wraps ``scontrol show hostname nid0[5032-5159]`` to expand a Slurm nodelist
    string into a list of nodes.

    Args:
        node_string (str): Node list in Slurm's compact notation (e.g.,
            ``nid0[5032-5159]``)

    Returns:
        set: Set of strings which encode the fully expanded node names contained
        in `node_string`.
    """
    node_names = set([])
    try:
        output_str = subprocess.check_output([SCONTROL, 'show', 'hostname', node_string])
    except OSError as error:
        if error[0] == errno.ENOENT:
            raise type(error)(error[0], "Slurm CLI (%s command) not found" % SCONTROL)
        raise

    for line in output_str.splitlines():
        node_name = line.strip()
        if node_name:
            node_names.add(node_name)
    return node_names

def compact_nodelist(node_string):
    """Convert a string of nodes into compact representation.

    Wraps ``scontrol show hostlist nid05032,nid05033,...`` to compress a list of
    nodes to a Slurm nodelist string.  This is effectively the reverse of
    ``expand_nodelist()``

    Args:
        node_string (str): Comma-separated list of node names (e.g.,
            ``nid05032,nid05033,...``)
    Returns:
        str: The compact representation of `node_string` (e.g.,
        ``nid0[5032-5159]``)
    """
    if not isinstance(node_string, basestring):
        node_string = ','.join(list(node_string))

    try:
        node_string = subprocess.check_output([SCONTROL, 'show', 'hostlist', node_string]).strip()
    except OSError as error:
        if error[0] == errno.ENOENT:
            # "No such file or directory" from subprocess.check_output
            pass
    return node_string

_RECAST_KEY_MAP = {
    'start':    (
        lambda x: datetime.datetime.strptime(x, "%Y-%m-%dT%H:%M:%S"),
        lambda x: x.strftime("%Y-%m-%dT%H:%M:%S")
    ),
    'end':      (
        lambda x: datetime.datetime.strptime(x, "%Y-%m-%dT%H:%M:%S"),
        lambda x: x.strftime("%Y-%m-%dT%H:%M:%S")
    ),
    'nodelist': (
        expand_nodelist,
        compact_nodelist
    ),
}
"""dict: Methods to convert Slurm string outputs into Python objects

This table provides the methods to apply to various Slurm output keys to convert
them from strings (the default Slurm output type) into more useful Python
objects such as datetimes or lists.

* ``value[0]`` is the function to cast to Python
* ``value[1]`` is the function to cast back to a string
"""

class SlurmEncoder(json.JSONEncoder):
    """Encode sets as lists and datetimes as ISO 8601.
    """
    def default(self, o): # pylint: disable=E0202
        if isinstance(o, set):
            return list(o)
        elif isinstance(o, datetime.datetime):
            return o.strftime("%Y-%m-%dT%H:%M:%S")
        return json.JSONEncoder.default(self, o)

class Slurm(SubprocessOutputDict):
    """Dictionary subclass that self-populates with Slurm output data

    Presents a schema that is keyed as::

        {
            taskid: {
                slurmfield1: value1
                slurmfield2: value2
                ...
            }
        }

    where taskid can be any of

        * jobid
        * jobid.<step>
        * jobid.batch
    """
<<<<<<< HEAD
    def __init__(self, jobid=None, cache_file=None):
        """Load basic job information from Slurm.
=======
    def __init__(self, jobid=None, *args, **kwargs):
        """Load basic information from Slurm
>>>>>>> ab161eeb

        Args:
            jobid (str): Slurm Job ID associated with data this object contains

        Attributes:
            jobid (str): Slurm Job ID associated with data contained in this
                object
        """
        super(Slurm, self).__init__(*args, **kwargs)
        self.subprocess_cmd = [SACCT]
        if jobid is not None:
            self.jobid = str(jobid)
        else:
            self.jobid = jobid
        self.load()

    def __repr__(self):
        """Serialize object in the same format as sacct.

        Returns:
            str: Serialized version of self in a similar format as the ``sacct``
            output so that this object can be circularly serialized and
            deserialized.
        """
        output_str = ""
        key_order = ['jobidraw']
        for counters in self.itervalues():
            # print the column headers on the first pass
            if output_str == "":
                for key in counters:
                    if key not in key_order:
                        key_order.append(key)
                output_str = '|'.join(key_order)

            print_values = []
            for key in key_order:
                value = counters[key]
                # convert specific keys back into strings
                if key in _RECAST_KEY_MAP:
                    value = _RECAST_KEY_MAP[key][1](value)
                print_values.append(value)
            output_str += "\n" + '|'.join(print_values)
        return output_str

<<<<<<< HEAD
    def _load(self):
        """Initialize values either from cache or sacct.
=======
    def load(self):
        """Initialize values either from cache or sacct
>>>>>>> ab161eeb
        """
        if self.from_string is not None:
            self.load_str(self.from_string)
        elif self.cache_file:
            self.load_cache()
        elif self.jobid is None:
            raise Exception("either jobid or cache_file must be specified on init")
        else:
<<<<<<< HEAD
            raise Exception("Either jobid or cache_file must be specified on init")

    def _load_cache(self):
        """Load a Slurm job from a JSON-encoded cache file.
        """
        if self.cache_file is None:
            raise Exception("load_cache with None as cache_file")
        self.from_json(open(self.cache_file, 'r').read())
=======
            self.load_keys('jobidraw', 'start', 'end', 'nodelist')
>>>>>>> ab161eeb

    def load_keys(self, *keys):
        """Retrieve a list of keys from sacct and insert them into self.

        This always invokes sacct and can be used to overwrite the contents of a
        cache file.

        Args:
            *keys (list): Slurm attributes to include; names should be
                valid input to `sacct --format` CLI utility.
        """
        if self.jobid is None:
            raise Exception("Slurm.jobid is None")

        args = ['--jobs', self.jobid,
                '--format=%s' % ','.join(keys),
                '--parsable2']

        self._load_subprocess(*args)

        return self

    def load_str(self, input_str):
        """Load from either a json cache or the output of sacct
        """
        loaded_data = None
        try:
            loaded_data = self.from_json(input_str)
        except ValueError:
            pass

        if loaded_data is None:
            loaded_data = parse_sacct(input_str)

        self.update(loaded_data)

        self._recast_keys()

    def _recast_keys(self, *target_keys):
        """Convert own keys into native Python objects.

        Scan self and convert special keys into native Python objects where
        appropriate.  If no keys are given, scan everything.  Do NOT attempt
        to recast anything that is not a string--this is to avoid relying on
        expand_nodelist if a key is already recast since expand_nodelist does
        not function outside of an environment containing Slurm.

        Args:
            *target_keys (list, optional): Only convert these keys into native
                Python object types.  If omitted, convert all keys.
        """
        scan_keys = len(target_keys)
        for counters in self.itervalues():
            # if specific keys were passed, only look for those keys
            if scan_keys > 0:
                for key in target_keys:
                    value = counters[key]
                    if key in _RECAST_KEY_MAP and isinstance(value, basestring):
                        counters[key] = _RECAST_KEY_MAP[key][0](value)
            # otherwise, attempt to recast every key
            else:
                for key, value in counters.iteritems():
                    if key in _RECAST_KEY_MAP and isinstance(value, basestring):
                        counters[key] = _RECAST_KEY_MAP[key][0](value)

<<<<<<< HEAD
    def save_cache(self, output_file=None):
        """Serialize self into json format.

        Args:
            output_file (str): Path to a file to which json serialized
                representation of self should be written; if None, print to
                stdout.
        """
        if output_file is None:
            self._save_cache(sys.stdout)
        else:
            with open(output_file, 'w') as output:
                self._save_cache(output)

    def _save_cache(self, output):
        """Write JSON representation of self to a file-like object.

        Args:
            output (file): file-like object to which the json representation of
                self should be written.
        """
        output.write(self.to_json())

=======
>>>>>>> ab161eeb
#   def get_task_startend(self, taskid=self.jobid):
#       """
#       Convert raw Slurm keys into datetime objects and return them
#       """
#       # initialize self if needed
#       if len(self) == 0 or taskid not in self.keys():
#           self.load_keys('jobidraw', 'start', 'end')
#
#       # make sure the requested taskid exists
#       if taskid not in self.keys():
#           raise Exception("Invalid task id '%s' for job '%s'" % (str(taskid), str(self.jobid)))
#
#       # if somehow got partially loaded
#       if 'start' not in self[taskid] or 'end' not in self[taskid]:
#           raise Exception("No start/end information for task id %s" % taskid)
#
#       return self[taskid]['start'], self[taskid]['end']

    def get_job_nodes(self):
        """Return a list of all job nodes used.

        Creates a list of all nodes used across all tasks for the self.jobid.
        Useful if the object contains only a subset of tasks executed by the
        Slurm job.

        Returns:
            set: Set of node names used by the job described by this object
        """
        nodelist = set([])

        for counters in self.itervalues():
            for jobnode in counters['nodelist']:
                nodelist.add(jobnode)

        return nodelist

    def get_job_startend(self):
        """Find earliest start and latest end time for a job.

        For an entire job and all its tasks, find the absolute earliest start
        time and absolute latest end time.

        Returns:
            tuple: Two-item tuple of (earliest start time, latest end time) in
                whatever type ``self['start']`` and ``self['end']`` are stored
        """
        min_start = None
        max_end = None
        for counters in self.itervalues():
            if min_start is None or min_start > counters['start']:
                min_start = counters['start']
            if max_end is None or max_end < counters['end']:
                max_end = counters['end']

        return min_start, max_end

    def get_job_ids(self):
        """Return the top-level jobid(s) contained in object.

        Retrieve the jobid(s) contained in self without any accompanying taskid
        information.

        Returns:
            list of str: list of jobid(s) contained in self.
        """
        jobids = []
        for rawjobid in self.keys():
            if '.' not in rawjobid:
                jobids.append(rawjobid)
        return jobids

    def to_json(self, **kwargs):
        """Return a json-encoded string representation of self.

        Serializes self to json using ``_RECAST_KEY_MAP`` to convert Python
        types back into JSON-compatible types.

        Returns:
            str: JSON representation of self
        """
        return json.dumps(self, cls=SlurmEncoder, **kwargs)

    def from_json(self, json_string):
        """Initialize self from a JSON-encoded string.

        Args:
            json_string (str): JSON representation of self
        """
        decoded_dict = json.loads(json_string)
        for key, value in decoded_dict.iteritems():
            self[key] = value
        self._recast_keys()

    def to_dataframe(self):
        """Convert self into a Pandas DataFrame.

        Returns a Pandas DataFrame representation of this object.

        Returns:
            pandas.DataFrame: DataFrame representation of the same schema as
            the Slurm ``sacct`` command.
        """
        buf = StringIO.StringIO(str(self))
        return pandas.read_csv(buf, sep='|', parse_dates=['start', 'end'])

def parse_sacct(sacct_str):
    """Convert output of ``sacct -p`` into a dictionary.

    Parses the output of ``sacct -p`` and return a dictionary with the full (raw)
    contents.

    Args:
        sacct_str (str): stdout of an invocation of ``sacct -p``

    Returns:
        dict: Keyed by Slurm Job ID and whose values are dicts containing
        key-value pairs corresponding to the Slurm quantities returned
        by ``sacct -p``.
    """
    result = {}
    cols = []
    for lineno, line in enumerate(sacct_str.splitlines()):
        fields = line.split('|')
        if lineno == 0:
            cols = [x.lower() for x in fields]
        else:
            record = {}
            jobidraw = fields[0]
            if jobidraw in result:
                warnings.warn("Duplicate raw jobid '%s' found" % jobidraw)
            for col, key in enumerate(cols):
                record[key] = fields[col]
            result[jobidraw] = record
    return result<|MERGE_RESOLUTION|>--- conflicted
+++ resolved
@@ -124,13 +124,8 @@
         * jobid.<step>
         * jobid.batch
     """
-<<<<<<< HEAD
-    def __init__(self, jobid=None, cache_file=None):
-        """Load basic job information from Slurm.
-=======
     def __init__(self, jobid=None, *args, **kwargs):
         """Load basic information from Slurm
->>>>>>> ab161eeb
 
         Args:
             jobid (str): Slurm Job ID associated with data this object contains
@@ -175,13 +170,8 @@
             output_str += "\n" + '|'.join(print_values)
         return output_str
 
-<<<<<<< HEAD
-    def _load(self):
-        """Initialize values either from cache or sacct.
-=======
     def load(self):
         """Initialize values either from cache or sacct
->>>>>>> ab161eeb
         """
         if self.from_string is not None:
             self.load_str(self.from_string)
@@ -190,18 +180,7 @@
         elif self.jobid is None:
             raise Exception("either jobid or cache_file must be specified on init")
         else:
-<<<<<<< HEAD
-            raise Exception("Either jobid or cache_file must be specified on init")
-
-    def _load_cache(self):
-        """Load a Slurm job from a JSON-encoded cache file.
-        """
-        if self.cache_file is None:
-            raise Exception("load_cache with None as cache_file")
-        self.from_json(open(self.cache_file, 'r').read())
-=======
             self.load_keys('jobidraw', 'start', 'end', 'nodelist')
->>>>>>> ab161eeb
 
     def load_keys(self, *keys):
         """Retrieve a list of keys from sacct and insert them into self.
@@ -267,32 +246,6 @@
                     if key in _RECAST_KEY_MAP and isinstance(value, basestring):
                         counters[key] = _RECAST_KEY_MAP[key][0](value)
 
-<<<<<<< HEAD
-    def save_cache(self, output_file=None):
-        """Serialize self into json format.
-
-        Args:
-            output_file (str): Path to a file to which json serialized
-                representation of self should be written; if None, print to
-                stdout.
-        """
-        if output_file is None:
-            self._save_cache(sys.stdout)
-        else:
-            with open(output_file, 'w') as output:
-                self._save_cache(output)
-
-    def _save_cache(self, output):
-        """Write JSON representation of self to a file-like object.
-
-        Args:
-            output (file): file-like object to which the json representation of
-                self should be written.
-        """
-        output.write(self.to_json())
-
-=======
->>>>>>> ab161eeb
 #   def get_task_startend(self, taskid=self.jobid):
 #       """
 #       Convert raw Slurm keys into datetime objects and return them
